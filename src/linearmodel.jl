--- conflicted
+++ resolved
@@ -137,19 +137,12 @@
     n = state_dim(model)
     m = control_dim(model)
 
-<<<<<<< HEAD
     ix = 1:n
     iu = n .+ (1:m)
     ∇f[ix,ix] .= get_A(model, k)
     ∇f[ix,iu] .= get_B(model, k)
 
     nothing
-=======
-    # TODO: make this better for general arrays with dispatch?
-    ∇f[1:n, 1:n] .= get_A(model, k)
-    ∇f[1:n, (n+1):(n+m)] .= get_B(model, k)
-    true
->>>>>>> 450f6583
 end
 
 discrete_dynamics(::Type{Exponential}, model::M, x, u, t, dt) where M = throw(ErrorException("Exponential integration not defined for model type $M"))
